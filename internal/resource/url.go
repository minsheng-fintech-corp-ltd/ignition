--- conflicted
+++ resolved
@@ -77,8 +77,6 @@
 	// timeouts Ignition was configured to used will be ignored.
 	client *HttpClient
 
-<<<<<<< HEAD
-=======
 	// The AWS Session to use when fetching resources from S3. If left nil, the
 	// first S3 object that is fetched will initialize the field. This can be
 	// used to set credentials.
@@ -92,7 +90,6 @@
 	// It is used when fetching resources from GCS.
 	GCSSession *storage.Client
 
->>>>>>> 3a36144b
 	// Whether to only attempt fetches which can be performed offline. This
 	// currently only includes the "data" scheme. Other schemes will result in
 	// ErrNeedNet. In the future, we can improve on this by dropping this
@@ -406,7 +403,6 @@
 		Key:       &u.Path,
 		VersionId: versionId,
 	}
-<<<<<<< HEAD
 
 	sess, err := session.NewSession()
 	if err != nil {
@@ -414,9 +410,6 @@
 	}
 
 	err = f.fetchFromS3WithCreds(ctx, dest, input, sess)
-=======
-	err := f.fetchFromS3WithCreds(ctx, dest, input, f.AWSSession)
->>>>>>> 3a36144b
 	if err != nil {
 		if aerr, ok := err.(awserr.Error); ok {
 			if aerr.Code() == "NotFound" || aerr.Code() == "InvalidAccessKeyId" {
